language: python
cache: pip
os: linux
dist: xenial
env:
  global:
    - MONGODB=4.4.0
jobs:
  include:
    - python: 2.7
      env: TOX_ENV=py27
    - python: 2.7
      env: TOX_ENV=py27-mock-pymongo-pyexecjs
    - python: pypy
      env: TOX_ENV=pypy-mock-pymongo-pyexecjs
    - python: 3.4
      env: TOX_ENV=py34-pymongo-pyexecjs
    - python: 3.5
      env: TOX_ENV=py35-pymongo-pyexecjs
    - python: 3.6
      env: TOX_ENV=py36-pymongo-pyexecjs
    - python: 3.7
      env: TOX_ENV=py37-pymongo-pyexecjs
    - python: 3.8
      env: TOX_ENV=py38
    - python: 3.8
      env: TOX_ENV=py38-pymongo
    - python: 3.8
      env: TOX_ENV=py38-pyexecjs
    - python: 3.8
      env: TOX_ENV=py38-pymongo361-pyexecjs
    - python: 3.8
      env: TOX_ENV=py38-pymongo-pyexecjs
    - env: TOX_ENV=pep8
    - env: TOX_ENV=pylint
script:
  - tox -e $TOX_ENV
before_install:
  - "sudo apt-key adv --keyserver hkp://keyserver.ubuntu.com:80 --recv 7F0CEB10"
  - "sudo apt-get update"
before_script:
  - mkdir ${PWD}/mongodb-linux-x86_64-ubuntu1604-${MONGODB}/data
  - ${PWD}/mongodb-linux-x86_64-ubuntu1604-${MONGODB}/bin/mongod --dbpath ${PWD}/mongodb-linux-x86_64-ubuntu1604-${MONGODB}/data --logpath ${PWD}/mongodb-linux-x86_64-ubuntu1604-${MONGODB}/mongodb.log --fork
  - "until nc -z localhost 27017; do echo Waiting for MongoDB; sleep 1; done"
after_script:
  - pkill mongod
<<<<<<< HEAD
install: # Changes to MongoDB installation should be kept in sync with Dockerfile
  - wget http://fastdl.mongodb.org/linux/mongodb-linux-x86_64-${MONGODB}.tgz
  - tar xzf mongodb-linux-x86_64-${MONGODB}.tgz
  - ${PWD}/mongodb-linux-x86_64-${MONGODB}/bin/mongod --version
=======
install:
  - wget https://fastdl.mongodb.org/linux/mongodb-linux-x86_64-ubuntu1604-${MONGODB}.tgz
  - tar xzf mongodb-linux-x86_64-ubuntu1604-${MONGODB}.tgz
  - ${PWD}/mongodb-linux-x86_64-ubuntu1604-${MONGODB}/bin/mongod --version
>>>>>>> 064b039b
  - pip install tox
deploy:
  provider: pypi
  username: vmalloc
  distributions: "bdist_wheel sdist"
  password:
    secure: sNOkUNFfWKGsRy4BI+1jyqycZGSMiXTLtpCrX1mTuvjddbndULrHL3ecIPsCno49/nPR4Gww+e9U3HXc8LKJ9qR4mJ8bVCNiHO5GlGVnpV+wdGh9LVnsU1LWwuD8uWlLyTSOKP+ZmerCw7tGACYiv0e9zp8SqZXCH6VS+sAGFxU=
  on:
    tags: true
    all_branches: true
    repo: mongomock/mongomock<|MERGE_RESOLUTION|>--- conflicted
+++ resolved
@@ -44,17 +44,10 @@
   - "until nc -z localhost 27017; do echo Waiting for MongoDB; sleep 1; done"
 after_script:
   - pkill mongod
-<<<<<<< HEAD
 install: # Changes to MongoDB installation should be kept in sync with Dockerfile
-  - wget http://fastdl.mongodb.org/linux/mongodb-linux-x86_64-${MONGODB}.tgz
-  - tar xzf mongodb-linux-x86_64-${MONGODB}.tgz
-  - ${PWD}/mongodb-linux-x86_64-${MONGODB}/bin/mongod --version
-=======
-install:
   - wget https://fastdl.mongodb.org/linux/mongodb-linux-x86_64-ubuntu1604-${MONGODB}.tgz
   - tar xzf mongodb-linux-x86_64-ubuntu1604-${MONGODB}.tgz
   - ${PWD}/mongodb-linux-x86_64-ubuntu1604-${MONGODB}/bin/mongod --version
->>>>>>> 064b039b
   - pip install tox
 deploy:
   provider: pypi

--- conflicted
+++ resolved
@@ -1454,15 +1454,11 @@
 
     def create_index(self, key_or_list, cache_for=300, session=None, **kwargs):
         if session:
-<<<<<<< HEAD
-            raise NotImplementedError('Mongomock does not handle sessions yet')
+            raise_not_implemented('session', 'Mongomock does not handle sessions yet')
         if 'expireAt' in kwargs:
-            raise NotImplementedError('Mongomock does not handle expireAt TTL index yet')
-=======
-            raise_not_implemented('session', 'Mongomock does not handle sessions yet')
-        if 'expireAfterSeconds' in kwargs:
-            raise_not_implemented('TTL index', 'Mongomock does not handle TTL index yet')
->>>>>>> 73778dac
+            raise_not_implemented(
+                'expireAt TTL index', 'Mongomock does not handle expireAt TTL index yet'
+            )
         index_list = helpers.create_index_list(key_or_list)
         is_unique = kwargs.pop('unique', False)
         is_sparse = kwargs.pop('sparse', False)

from collections import OrderedDict
import copy
from datetime import datetime, tzinfo, timedelta
import platform
import random
import six
from six import text_type
import time
from unittest import TestCase, skipIf
import warnings

import mongomock

try:
    from bson.errors import InvalidDocument
    import pymongo
    from pymongo import ReturnDocument
    _HAVE_PYMONGO = True
except ImportError:
    from mongomock.collection import ReturnDocument
    _HAVE_PYMONGO = False


warnings.simplefilter('ignore', DeprecationWarning)
IS_PYPY = platform.python_implementation() != 'CPython'


class CollectionAPITest(TestCase):

    def setUp(self):
        super(CollectionAPITest, self).setUp()
        self.client = mongomock.MongoClient()
        self.db = self.client['somedb']

    def test__get_subcollections(self):
        self.db.create_collection('a.b')
        self.assertEqual(self.db.a.b.full_name, "somedb.a.b")
        self.assertEqual(self.db.a.b.name, "a.b")

        self.assertEqual(set(self.db.collection_names()), set(["a.b"]))

    def test__get_sibling_collection(self):
        self.assertEqual(self.db.a.database.b.full_name, "somedb.b")
        self.assertEqual(self.db.a.database.b.name, "b")

    def test__get_collection_full_name(self):
        self.assertEqual(self.db.coll.name, "coll")
        self.assertEqual(self.db.coll.full_name, "somedb.coll")

    def test__get_collection_names(self):
        self.db.create_collection('a')
        self.db.create_collection('b')
        self.assertEqual(set(self.db.collection_names()), set(['a', 'b']))
        self.assertEqual(set(self.db.collection_names(True)), set(['a', 'b']))
        self.assertEqual(set(self.db.collection_names(False)), set(['a', 'b']))

        self.db.c.drop()
        self.assertEqual(set(self.db.collection_names(False)), set(['a', 'b']))

    def test__create_collection(self):
        coll = self.db.create_collection("c")
        self.assertIs(self.db.c, coll)
        self.assertRaises(mongomock.CollectionInvalid,
                          self.db.create_collection, 'c')

    def test__create_collection_bad_names(self):
        with self.assertRaises(mongomock.InvalidName):
            self.db.create_collection('')
        with self.assertRaises(mongomock.InvalidName):
            self.db.create_collection('...')

    def test__lazy_create_collection(self):
        col = self.db.a
        self.assertEqual(set(self.db.collection_names()), set())
        col.insert({'foo': 'bar'})
        self.assertEqual(set(self.db.collection_names()), set(['a']))

    def test__cursor_collection(self):
        self.assertIs(self.db.a.find().collection, self.db.a)

    def test__drop_collection(self):
        self.db.create_collection('a')
        self.db.create_collection('b')
        self.db.create_collection('c')
        self.db.drop_collection('b')
        self.db.drop_collection('b')
        self.db.drop_collection(self.db.c)
        self.assertEqual(set(self.db.collection_names()), set(['a']))

        col = self.db.a
        r = col.insert({"aa": "bb"})
        qr = col.find({"_id": r})
        self.assertEqual(qr.count(), 1)

        self.db.drop_collection("a")
        qr = col.find({"_id": r})
        self.assertEqual(qr.count(), 0)

        col = self.db.a
        r = col.insert({"aa": "bb"})
        qr = col.find({"_id": r})
        self.assertEqual(qr.count(), 1)

        self.assertTrue(isinstance(col._documents, OrderedDict))
        self.db.drop_collection(col)
        self.assertTrue(isinstance(col._documents, OrderedDict))
        qr = col.find({"_id": r})
        self.assertEqual(qr.count(), 0)

    def test__drop_collection_indexes(self):
        col = self.db.a
        col.create_index('simple')
        col.create_index([("value", 1)], unique=True)
        col.ensure_index([("sparsed", 1)], unique=True, sparse=True)

        self.db.drop_collection(col)

        # Make sure indexes' rules no longer apply
        col.insert({'value': 'not_unique_but_ok', 'sparsed': 'not_unique_but_ok'})
        col.insert({'value': 'not_unique_but_ok'})
        col.insert({'sparsed': 'not_unique_but_ok'})
        result = col.find({})
        self.assertEqual(result.count(), 3)

    def test__drop_n_recreate_collection(self):
        col_a = self.db.create_collection('a')
        col_a2 = self.db.a
        col_a.insert({'foo': 'bar'})
        self.assertEqual(col_a.find().count(), 1)
        self.assertEqual(col_a2.find().count(), 1)
        self.assertEqual(self.db.a.find().count(), 1)

        self.db.drop_collection('a')
        self.assertEqual(col_a.find().count(), 0)
        self.assertEqual(col_a2.find().count(), 0)
        self.assertEqual(self.db.a.find().count(), 0)

        col_a2.insert({'foo2': 'bar2'})
        self.assertEqual(col_a.find().count(), 1)
        self.assertEqual(col_a2.find().count(), 1)
        self.assertEqual(self.db.a.find().count(), 1)

    def test__distinct_nested_field(self):
        self.db.collection.insert({'f1': {'f2': 'v'}})
        cursor = self.db.collection.find()
        self.assertEqual(cursor.distinct('f1.f2'), ['v'])

    def test__distinct_array_field(self):
        self.db.collection.insert(
            [{'f1': ['v1', 'v2', 'v1']}, {'f1': ['v2', 'v3']}])
        cursor = self.db.collection.find()
        self.assertEqual(set(cursor.distinct('f1')), set(['v1', 'v2', 'v3']))

    def test__distinct_document_field(self):
        self.db.collection.insert({'f1': {'f2': 'v2', 'f3': 'v3'}})
        cursor = self.db.collection.find()
        self.assertEqual(cursor.distinct('f1'), [{'f2': 'v2', 'f3': 'v3'}])

    def test__distinct_filter_field(self):
        self.db.collection.insert([{'f1': 'v1', 'k1': 'v1'}, {'f1': 'v2', 'k1': 'v1'},
                                   {'f1': 'v3', 'k1': 'v2'}])
        self.assertEqual(set(self.db.collection.distinct('f1', {'k1': 'v1'})), set(['v1', 'v2']))

    def test__cursor_clone(self):
        self.db.collection.insert([{"a": "b"}, {"b": "c"}, {"c": "d"}])
        cursor1 = self.db.collection.find()
        iterator1 = iter(cursor1)
        first_item = next(iterator1)
        cursor2 = cursor1.clone()
        iterator2 = iter(cursor2)
        self.assertEqual(next(iterator2), first_item)
        for item in iterator1:
            self.assertEqual(item, next(iterator2))

        with self.assertRaises(StopIteration):
            next(iterator2)

    def test__cursor_clone_keep_limit_skip(self):
        self.db.collection.insert([{"a": "b"}, {"b": "c"}, {"c": "d"}])
        cursor1 = self.db.collection.find()[1:2]
        cursor2 = cursor1.clone()
        result1 = list(cursor1)
        result2 = list(cursor2)
        self.assertEqual(result1, result2)

        cursor3 = self.db.collection.find(skip=1, limit=1)
        cursor4 = cursor3.clone()
        result3 = list(cursor3)
        result4 = list(cursor4)
        self.assertEqual(result3, result4)

    def test_cursor_returns_document_copies(self):
        obj = {'a': 1, 'b': 2}
        self.db.collection.insert(obj)
        fetched_obj = self.db.collection.find_one({'a': 1})
        self.assertEqual(fetched_obj, obj)
        fetched_obj['b'] = 3
        refetched_obj = self.db.collection.find_one({'a': 1})
        self.assertNotEqual(fetched_obj, refetched_obj)

    def test__update_retval(self):
        self.db.col.save({"a": 1})
        retval = self.db.col.update({"a": 1}, {"b": 2})
        self.assertIsInstance(retval, dict)
        self.assertIsInstance(retval[text_type("connectionId")], int)
        self.assertIsNone(retval[text_type("err")])
        self.assertEqual(retval[text_type("n")], 1)
        self.assertTrue(retval[text_type("updatedExisting")])
        self.assertEqual(retval["ok"], 1.0)

        self.assertEqual(self.db.col.update({"bla": 1}, {"bla": 2})["n"], 0)

    def test__remove_retval(self):
        self.db.col.save({"a": 1})
        retval = self.db.col.remove({"a": 1})
        self.assertIsInstance(retval, dict)
        self.assertIsInstance(retval[text_type("connectionId")], int)
        self.assertIsNone(retval[text_type("err")])
        self.assertEqual(retval[text_type("n")], 1)
        self.assertEqual(retval[text_type("ok")], 1.0)

        self.assertEqual(self.db.col.remove({"bla": 1})["n"], 0)

    def test__remove_write_concern(self):
        self.db.col.remove({"a": 1}, w=None, wtimeout=None, j=None, fsync=None)

    def test__remove_bad_write_concern(self):
        with self.assertRaises(TypeError):
            self.db.col.remove({"a": 1}, bad_kwarg=1)

    def test__getting_collection_via_getattr(self):
        col1 = self.db.some_collection_here
        col2 = self.db.some_collection_here
        self.assertIs(col1, col2)
        self.assertIs(col1, self.db['some_collection_here'])
        self.assertIsInstance(col1, mongomock.Collection)

    def test__save_class_deriving_from_dict(self):
        # See https://github.com/vmalloc/mongomock/issues/52
        class Document(dict):

            def __init__(self, collection):
                self.collection = collection
                super(Document, self).__init__()
                self.save()

            def save(self):
                self.collection.save(self)

        doc = Document(self.db.collection)
        self.assertIn("_id", doc)
        self.assertNotIn("collection", doc)

    def test__getting_collection_via_getitem(self):
        col1 = self.db['some_collection_here']
        col2 = self.db['some_collection_here']
        self.assertIs(col1, col2)
        self.assertIs(col1, self.db.some_collection_here)
        self.assertIsInstance(col1, mongomock.Collection)

    def test__cannot_save_non_string_keys(self):
        for key in [2, 2.0, True, object()]:
            with self.assertRaises(ValueError):
                self.db.col1.save({key: "value"})

    def assert_document_count(self, count=1):
        self.assertEqual(len(self.db.collection._documents), count)

    def assert_document_stored(self, doc_id, expected=None):
        self.assertIn(doc_id, self.db.collection._documents)
        if expected is not None:
            expected = expected.copy()
            expected['_id'] = doc_id
            doc = self.db.collection._documents[doc_id]
            self.assertDictEqual(doc, expected)

    def assert_documents(self, documents, ignore_ids=True):
        projection = {'_id': False} if ignore_ids else None
        self.assertListEqual(
            list(self.db.collection.find(projection=projection)), documents)

    def test__insert(self):
        self.db.collection.insert({'a': 1})
        self.assert_document_count(1)

        self.db.collection.insert([{'a': 2}, {'a': 3}])
        self.assert_document_count(3)

        self.db.collection.insert(
            {'a': 4}, check_keys=False, continue_on_error=True)
        self.assert_document_count(4)

        self.db.collection.insert({'a': 4}, w=1)
        self.assert_document_count(5)

    def test__insert_one(self):
        document = {'a': 1}
        result = self.db.collection.insert_one(document)
        self.assert_document_stored(result.inserted_id, document)

    def test__insert_one_type_error(self):
        with self.assertRaises(TypeError):
            self.db.collection.insert_one([{'a': 1}])
        self.assert_document_count(0)

        with self.assertRaises(TypeError):
            self.db.collection.insert_one('a')
        self.assert_document_count(0)

    def test__insert_many(self):
        documents = [{'a': 1}, {'b': 2}]
        result = self.db.collection.insert_many(documents)
        self.assertIsInstance(result.inserted_ids, list)

        for i, doc_id in enumerate(result.inserted_ids):
            self.assert_document_stored(doc_id, documents[i])

    def test__insert_many_type_error(self):
        with self.assertRaises(TypeError):
            self.db.collection.insert_many({'a': 1})
        self.assert_document_count(0)

        with self.assertRaises(TypeError):
            self.db.collection.insert_many('a')
        self.assert_document_count(0)

    def test__count(self):
        self.db.collection.insert_many([
            {'a': 1, 's': 0},
            {'a': 2, 's': 0},
            {'a': 3, 's': 1}
        ])
        self.assertEqual(self.db.collection.count(), 3)
        self.assertEqual(self.db.collection.count({'s': 0}), 2)
        self.assertEqual(self.db.collection.count({'s': 1}), 1)

    def test__find_returns_cursors(self):
        collection = self.db.collection
        self.assertEqual(type(collection.find()).__name__, "Cursor")
        self.assertNotIsInstance(collection.find(), list)
        self.assertNotIsInstance(collection.find(), tuple)

    def test__find_removed_and_changed_options(self):
        """Test that options that have been removed are rejected."""
        options = [
            {'slave_okay': True},
            {'as_class': dict},
            {'network_timeout': 10},
            {'secondary_acceptable_latency_ms': 10},
            {'max_scan': 10},
            {'snapshot': True},
            {'tailable': True},
            {'await_data': True},
            {'exhaust': True},
            {'fields': {'a': 1}},
            {'timeout': 10},
            {'partial': True}
        ]

        for option in options:
            with self.assertRaises(TypeError):
                self.db.collection.find({}, **option)

    def test__find_and_modify_cannot_remove_and_new(self):
        with self.assertRaises(mongomock.OperationFailure):
            self.db.collection.find_and_modify({}, remove=True, new=True)

    def test__find_and_modify_cannot_remove_and_update(self):
        with self.assertRaises(ValueError):  # this is also what pymongo raises
            self.db.collection.find_and_modify({"a": 2}, {"a": 3}, remove=True)

<<<<<<< HEAD
    def test__find_one_and_update_doc_with_zero_ids(self):
        ret = self.db.col_a.find_one_and_update(
            {"_id": 0}, {"$inc": {"counter": 1}},
            upsert=True, return_document=ReturnDocument.AFTER)
        self.assertEqual(ret, {'_id': 0, 'counter': 1})
        ret = self.db.col_a.find_one_and_update(
            {"_id": 0}, {"$inc": {"counter": 1}},
            upsert=True, return_document=ReturnDocument.AFTER)
        self.assertEqual(ret, {'_id': 0, 'counter': 2})

        ret = self.db.col_b.find_one_and_update(
            {"_id": 0}, {"$inc": {"counter": 1}},
            upsert=True, return_document=ReturnDocument.BEFORE)
        self.assertIsNone(ret)
        ret = self.db.col_b.find_one_and_update(
            {"_id": 0}, {"$inc": {"counter": 1}},
            upsert=True, return_document=ReturnDocument.BEFORE)
        self.assertEqual(ret, {'_id': 0, 'counter': 1})
=======
    def test__find_and_modify_no_projection_kwarg(self):
        with self.assertRaises(TypeError):  # unlike pymongo, we warn about this
            self.db.collection.find_and_modify({"a": 2}, {"a": 3}, projection=['a'])
>>>>>>> bf52dffe

    def test__find_one_and_delete(self):
        documents = [
            {'x': 1, 's': 0},
            {'x': 2, 's': 1}
        ]
        self.db.collection.insert_many(documents)
        self.assert_documents(documents, ignore_ids=False)

        doc = self.db.collection.find_one_and_delete({'x': 3})
        self.assert_documents(documents, ignore_ids=False)
        self.assertIsNone(doc)

        doc = self.db.collection.find_one_and_delete({'x': 2})
        self.assert_documents(documents[:-1], ignore_ids=False)
        self.assertDictEqual(doc, documents[1])

        doc = self.db.collection.find_one_and_delete(
            {'s': 0}, {'_id': False, 'x': True})
        self.assertEqual(doc, {'x': 1})

    def test__find_one_and_replace(self):
        documents = [
            {'x': 1, 's': 0},
            {'x': 1, 's': 1}
        ]
        self.db.collection.insert_many(documents)
        self.assert_documents(documents, ignore_ids=False)

        doc = self.db.collection.find_one_and_replace(
            {'s': 3}, {'x': 2, 's': 1})
        self.assert_documents(documents, ignore_ids=False)
        self.assertIsNone(doc)

        doc = self.db.collection.find_one_and_replace(
            {'s': 1}, {'x': 2, 's': 1})
        self.assertDictEqual(doc, documents[1])
        self.assert_document_count(2)

        doc = self.db.collection.find_one_and_replace(
            {'s': 2}, {'x': 3, 's': 0}, upsert=True)
        self.assertIsNone(doc)
        self.assertIsNotNone(self.db.collection.find_one({'x': 3}))
        self.assert_document_count(3)

        replacement = {'x': 4, 's': 1}
        doc = self.db.collection.find_one_and_replace(
            {'s': 1}, replacement,
            return_document=ReturnDocument.AFTER)
        doc.pop('_id')
        self.assertDictEqual(doc, replacement)

    def test__find_one_and_update(self):
        documents = [
            {'x': 1, 's': 0},
            {'x': 1, 's': 1}
        ]
        self.db.collection.insert_many(documents)
        self.assert_documents(documents, ignore_ids=False)

        doc = self.db.collection.find_one_and_update(
            {'s': 3}, {'$set': {'x': 2}})
        self.assertIsNone(doc)
        self.assert_documents(documents, ignore_ids=False)

        doc = self.db.collection.find_one_and_update(
            {'s': 1}, {'$set': {'x': 2}})
        self.assertDictEqual(doc, documents[1])

        doc = self.db.collection.find_one_and_update(
            {'s': 3}, {'$set': {'x': 3, 's': 2}}, upsert=True)
        self.assertIsNone(doc)
        self.assertIsNotNone(self.db.collection.find_one({'x': 3}))

        update = {'x': 4, 's': 1}
        doc = self.db.collection.find_one_and_update(
            {'s': 1}, {'$set': update},
            return_document=ReturnDocument.AFTER)
        doc.pop('_id')
        self.assertDictEqual(doc, update)

    def test__iterate_on_find_and_update(self):
        documents = [
            {'x': 1, 's': 0},
            {'x': 1, 's': 1},
            {'x': 1, 's': 2},
            {'x': 1, 's': 3}
        ]
        self.db.collection.insert_many(documents)
        self.assert_documents(documents, ignore_ids=False)

        cursor = self.db.collection.find({'x': 1})
        self.assertEqual(cursor.count(), 4)

        # Update the field used by the cursor's filter should not upset the iteration
        for doc in cursor:
            self.db.collection.update_one({'_id': doc['_id']}, {'$set': {'x': 2}})

        cursor = self.db.collection.find({'x': 1})
        self.assertEqual(cursor.count(), 0)
        cursor = self.db.collection.find({'x': 2})
        self.assertEqual(cursor.count(), 4)

    def test__update_interns_lists_and_dicts(self):
        obj = {}
        obj_id = self.db.collection.save(obj)
        d = {}
        l = []
        self.db.collection.update({"_id": obj_id}, {"d": d, "l": l})
        d["a"] = "b"
        l.append(1)
        self.assertEqual(
            list(self.db.collection.find()),
            [{"_id": obj_id, "d": {}, "l": []}])

    def test__update_cannot_change__id(self):
        self.db.collection.insert({'_id': 1, 'a': 1})
        with self.assertRaises(mongomock.OperationFailure):
            self.db.collection.update({'_id': 1}, {'_id': 2, 'b': 2})

    def test__update_one(self):
        insert_result = self.db.collection.insert_one({'a': 1})
        update_result = self.db.collection.update_one(
            filter={'a': 1},
            update={'$set': {'a': 2}}
        )
        self.assertEqual(update_result.matched_count, 1)
        self.assertEqual(update_result.modified_count, 1)
        self.assertIsNone(update_result.upserted_id)
        doc = self.db.collection.find_one({'a': 2})
        self.assertEqual(insert_result.inserted_id, doc['_id'])
        self.assertEqual(doc['a'], 2)

    def test__update_one_upsert(self):
        self.assert_document_count(0)
        update_result = self.db.collection.update_one(
            filter={'a': 1},
            update={'$set': {'a': 1}},
            upsert=True
        )
        self.assertEqual(update_result.modified_count, 0)
        self.assertEqual(update_result.matched_count, 0)
        self.assertIsNotNone(update_result.upserted_id)
        self.assert_document_stored(update_result.upserted_id, {'a': 1})

    def test__update_one_upsert_dots(self):
        self.assert_document_count(0)
        update_result = self.db.collection.update_one(
            filter={'a.b': 1},
            update={'$set': {'c': 2}},
            upsert=True
        )
        self.assertEqual(update_result.modified_count, 0)
        self.assertEqual(update_result.matched_count, 0)
        self.assertIsNotNone(update_result.upserted_id)
        self.assert_document_stored(update_result.upserted_id, {'a': {'b': 1}, 'c': 2})

    def test__update_one_unset_position(self):
        insert_result = self.db.collection.insert_one({'a': 1, 'b': [{'c': 2, 'd': 3}]})
        update_result = self.db.collection.update_one(
            filter={'a': 1, 'b': {'$elemMatch': {'c': 2, 'd': 3}}},
            update={'$unset': {'b.$.c': ''}}
        )
        self.assertEqual(update_result.modified_count, 1)
        self.assertEqual(update_result.matched_count, 1)
        self.assert_document_stored(insert_result.inserted_id, {'a': 1, 'b': [{'d': 3}]})

    def test__update_one_upsert_invalid_filter(self):
        with self.assertRaises(mongomock.WriteError):
            self.db.collection.update_one(
                filter={'a.b': 1, 'a': 3},
                update={'$set': {'c': 2}},
                upsert=True
            )

    def test__update_many(self):
        self.db.collection.insert_many([
            {'a': 1, 'c': 2},
            {'a': 1, 'c': 3},
            {'a': 2, 'c': 4}
        ])
        update_result = self.db.collection.update_many(
            filter={'a': 1},
            update={'$set': {'c': 0}}
        )
        self.assertEqual(update_result.modified_count, 2)
        self.assertEqual(update_result.matched_count, 2)
        self.assertIsNone(update_result.upserted_id)
        self.assert_documents([{'a': 1, 'c': 0},
                               {'a': 1, 'c': 0},
                               {'a': 2, 'c': 4}])

    def test__update_many_upsert(self):
        self.assert_document_count(0)
        update_result = self.db.collection.update_many(
            filter={'a': 1},
            update={'$set': {'a': 1, 'c': 0}},
            upsert=True
        )
        self.assertEqual(update_result.modified_count, 0)
        self.assertEqual(update_result.matched_count, 0)
        self.assertIsNotNone(update_result.upserted_id)
        self.assert_document_stored(update_result.upserted_id, {'a': 1, 'c': 0})

    def test__replace_one(self):
        self.db.collection.insert({'a': 1, 'b': 2})
        self.assert_documents([{'a': 1, 'b': 2}])

        result = self.db.collection.replace_one(
            filter={'a': 2},
            replacement={'x': 1, 'y': 2}
        )
        self.assert_documents([{'a': 1, 'b': 2}])
        self.assertEqual(result.matched_count, 0)
        self.assertEqual(result.modified_count, 0)

        result = self.db.collection.replace_one(
            filter={'a': 1},
            replacement={'x': 1, 'y': 2}
        )
        self.assert_documents([{'x': 1, 'y': 2}])
        self.assertEqual(result.matched_count, 1)
        self.assertEqual(result.modified_count, 1)

    def test__replace_one_upsert(self):
        self.assert_document_count(0)
        result = self.db.collection.replace_one(
            filter={'a': 2},
            replacement={'x': 1, 'y': 2},
            upsert=True
        )
        self.assertEqual(result.matched_count, 0)
        self.assertEqual(result.modified_count, 0)
        self.assertIsNotNone(result.upserted_id)
        self.assert_document_stored(result.upserted_id, {'x': 1, 'y': 2})

    def test__delete_one(self):
        self.assert_document_count(0)
        self.db.collection.insert_one({'a': 1})
        self.assert_document_count(1)

        self.db.collection.delete_one({'a': 2})
        self.assert_document_count(1)

        self.db.collection.delete_one({'a': 1})
        self.assert_document_count(0)

    def test__delete_one_invalid_filter(self):
        with self.assertRaises(TypeError):
            self.db.collection.delete_one('a')

        with self.assertRaises(TypeError):
            self.db.collection.delete_one(['a'])

    def test__delete_many(self):
        self.db.collection.insert_many([
            {'a': 1, 'c': 2},
            {'a': 1, 'c': 3},
            {'a': 2, 'c': 4}
        ])
        self.assert_document_count(3)

        self.db.collection.delete_many({'a': 2})
        self.assert_document_count(2)

        self.db.collection.delete_many({'a': 1})
        self.assert_document_count(0)

    def test__string_matching(self):
        """Make sure strings are not treated as collections on find"""
        self.db['abc'].save({'name': 'test1'})
        self.db['abc'].save({'name': 'test2'})
        # now searching for 'name':'e' returns test1
        self.assertIsNone(self.db['abc'].find_one({'name': 'e'}))

    def test__collection_is_indexable(self):
        self.db['def'].save({'name': 'test1'})
        self.assertTrue(self.db['def'].find({'name': 'test1'}).count() > 0)
        self.assertEqual(self.db['def'].find({'name': 'test1'})[0]['name'], 'test1')

    def test__cursor_distinct(self):
        larry_bob = {'name': 'larry'}
        larry = {'name': 'larry'}
        gary = {'name': 'gary'}
        self.db['coll_name'].insert([larry_bob, larry, gary])
        ret_val = self.db['coll_name'].find().distinct('name')
        self.assertTrue(isinstance(ret_val, list))
        self.assertTrue(set(ret_val) == set(['larry', 'gary']))

    def test__cursor_count_with_limit(self):
        first = {'name': 'first'}
        second = {'name': 'second'}
        third = {'name': 'third'}
        self.db['coll_name'].insert([first, second, third])
        count = self.db['coll_name'].find().limit(
            2).count(with_limit_and_skip=True)
        self.assertEqual(count, 2)
        count = self.db['coll_name'].find().limit(
            0).count(with_limit_and_skip=True)
        self.assertEqual(count, 3)

    def test__cursor_count_with_skip(self):
        first = {'name': 'first'}
        second = {'name': 'second'}
        third = {'name': 'third'}
        self.db['coll_name'].insert([first, second, third])
        count = self.db['coll_name'].find().skip(
            1).count(with_limit_and_skip=True)
        self.assertEqual(count, 2)

    def test__cursor_count_with_skip_init(self):
        first = {'name': 'first'}
        second = {'name': 'second'}
        third = {'name': 'third'}
        self.db['coll_name'].insert([first, second, third])
        count = self.db['coll_name'].find(skip=1).count(with_limit_and_skip=True)
        self.assertEqual(count, 2)

    def test__cursor_count_when_db_changes(self):
        self.db['coll_name'].insert({})
        cursor = self.db['coll_name'].find()
        self.db['coll_name'].insert({})
        self.assertEqual(cursor.count(), 2)

    def test__cursor_getitem_when_db_changes(self):
        self.db['coll_name'].insert({})
        cursor = self.db['coll_name'].find()
        self.db['coll_name'].insert({})
        cursor_items = [x for x in cursor]
        self.assertEqual(len(cursor_items), 2)

    def test__cursor_getitem(self):
        first = {'name': 'first'}
        second = {'name': 'second'}
        third = {'name': 'third'}
        self.db['coll_name'].insert([first, second, third])
        cursor = self.db['coll_name'].find()
        item = cursor[0]
        self.assertEqual(item['name'], 'first')

    def test__cursor_getitem_slice(self):
        first = {'name': 'first'}
        second = {'name': 'second'}
        third = {'name': 'third'}
        self.db['coll_name'].insert([first, second, third])
        cursor = self.db['coll_name'].find()
        ret = cursor[1:4]
        self.assertIs(ret, cursor)
        count = cursor.count()
        self.assertEqual(count, 3)
        count = cursor.count(with_limit_and_skip=True)
        self.assertEqual(count, 2)

    def test__cursor_getitem_negative_index(self):
        first = {'name': 'first'}
        second = {'name': 'second'}
        third = {'name': 'third'}
        self.db['coll_name'].insert([first, second, third])
        cursor = self.db['coll_name'].find()
        with self.assertRaises(IndexError):
            cursor[-1]

    def test__cursor_getitem_bad_index(self):
        first = {'name': 'first'}
        second = {'name': 'second'}
        third = {'name': 'third'}
        self.db['coll_name'].insert([first, second, third])
        cursor = self.db['coll_name'].find()
        with self.assertRaises(TypeError):
            cursor['not_a_number']

    def test__find_with_skip_param(self):
        """Make sure that find() will take in account skip parameter"""

        u1 = {'name': 'first'}
        u2 = {'name': 'second'}
        self.db['users'].insert([u1, u2])
        self.assertEqual(
            self.db['users'].find(
                sort=[
                    ("name", 1)], skip=1).count(with_limit_and_skip=True), 1)
        self.assertEqual(
            self.db['users'].find(
                sort=[
                    ("name", 1)], skip=1)[0]['name'], 'second')

    def test__ordered_insert_find(self):
        """Tests ordered inserts

        If we insert values 1, 2, 3 and find them, we must see them in order as
        we inserted them.
        """

        values = list(range(20))
        random.shuffle(values)
        for val in values:
            self.db.collection.insert({'_id': val})

        find_cursor = self.db.collection.find()

        for val in values:
            in_db_val = find_cursor.next()
            expected = {'_id': val}
            self.assertEqual(in_db_val, expected)

    @skipIf(not _HAVE_PYMONGO, "pymongo not installed")
    def test__create_uniq_idxs_with_ascending_ordering(self):
        self.db.collection.create_index([("value", pymongo.ASCENDING)], unique=True)

        self.db.collection.insert({"value": 1})
        with self.assertRaises(mongomock.DuplicateKeyError):
            self.db.collection.insert({"value": 1})

        self.assertEqual(self.db.collection.find({}).count(), 1)

    @skipIf(not _HAVE_PYMONGO, "pymongo not installed")
    def test__create_uniq_idxs_with_descending_ordering(self):
        self.db.collection.create_index([("value", pymongo.DESCENDING)], unique=True)

        self.db.collection.insert({"value": 1})
        with self.assertRaises(mongomock.DuplicateKeyError):
            self.db.collection.insert({"value": 1})

        self.assertEqual(self.db.collection.find({}).count(), 1)

    def test__create_uniq_idxs_without_ordering(self):
        self.db.collection.create_index([("value", 1)], unique=True)

        self.db.collection.insert({"value": 1})
        with self.assertRaises(mongomock.DuplicateKeyError):
            self.db.collection.insert({"value": 1})

        self.assertEqual(self.db.collection.find({}).count(), 1)

    @skipIf(not _HAVE_PYMONGO, "pymongo not installed")
    def test__ensure_uniq_idxs_with_ascending_ordering(self):
        self.db.collection.ensure_index([("value", pymongo.ASCENDING)], unique=True)

        self.db.collection.insert({"value": 1})
        with self.assertRaises(mongomock.DuplicateKeyError):
            self.db.collection.insert({"value": 1})

        self.assertEqual(self.db.collection.find({}).count(), 1)

    @skipIf(not _HAVE_PYMONGO, "pymongo not installed")
    def test__ensure_uniq_idxs_with_descending_ordering(self):
        self.db.collection.ensure_index([("value", pymongo.DESCENDING)], unique=True)

        self.db.collection.insert({"value": 1})
        with self.assertRaises(mongomock.DuplicateKeyError):
            self.db.collection.insert({"value": 1})

        self.assertEqual(self.db.collection.find({}).count(), 1)

    def test__ensure_uniq_idxs_without_ordering(self):
        self.db.collection.ensure_index([("value", 1)], unique=True)

        self.db.collection.insert({"value": 1})
        with self.assertRaises(mongomock.DuplicateKeyError):
            self.db.collection.insert({"value": 1})

        self.assertEqual(self.db.collection.find({}).count(), 1)

    def test__insert_empty_doc_uniq_idx(self):
        self.db.collection.ensure_index([("value", 1)], unique=True)

        self.db.collection.insert({"value": 1})
        self.db.collection.insert({})

        self.assertEqual(self.db.collection.find({}).count(), 2)

    def test__insert_empty_doc_twice_uniq_idx(self):
        self.db.collection.ensure_index([("value", 1)], unique=True)

        self.db.collection.insert({})
        with self.assertRaises(mongomock.DuplicateKeyError):
            self.db.collection.insert({})

        self.assertEqual(self.db.collection.find({}).count(), 1)

    def test_sparse_unique_index(self):
        self.db.collection.ensure_index([("value", 1)], unique=True, sparse=True)

        self.db.collection.insert({})
        self.db.collection.insert({})
        self.db.collection.insert({"value": None})
        self.db.collection.insert({"value": None})

        self.assertEqual(self.db.collection.find({}).count(), 4)

    def test_unique_index_with_upsert_insertion(self):
        self.db.collection.ensure_index([("value", 1)], unique=True)

        self.db.collection.save({'_id': 1, 'value': 1})
        # Updating document should not trigger error
        self.db.collection.save({'_id': 1, 'value': 1})
        self.db.collection.update({'value': 1}, {'value': 1}, upsert=True)
        # Creating new documents with same value should
        with self.assertRaises(mongomock.DuplicateKeyError):
            self.db.collection.save({'value': 1})
        with self.assertRaises(mongomock.DuplicateKeyError):
            self.db.collection.update({'bad': 'condition'}, {'value': 1}, upsert=True)
        with self.assertRaises(mongomock.DuplicateKeyError):
            self.db.collection.save({'_id': 2, 'value': 1})
        with self.assertRaises(mongomock.DuplicateKeyError):
            self.db.collection.update({'_id': 2}, {'$set': {'value': 1}}, upsert=True)

    def test_sparse_unique_index_dup(self):
        self.db.collection.ensure_index([("value", 1)], unique=True, sparse=True)

        self.db.collection.insert({'value': 'a'})
        with self.assertRaises(mongomock.DuplicateKeyError):
            self.db.collection.insert({'value': 'a'})

        self.assertEqual(self.db.collection.find({}).count(), 1)

    def test__set_with_positional_operator(self):
        """Real mongodb support positional operator $ for $set operation"""
        base_document = {"int_field": 1,
                         "list_field": [{"str_field": "a"},
                                        {"str_field": "b"},
                                        {"str_field": "c"}]}

        self.db.collection.insert(base_document)
        self.db.collection.update({"int_field": 1, "list_field.str_field": "b"},
                                  {"$set": {"list_field.$.marker": True}})

        expected_document = copy.deepcopy(base_document)
        expected_document["list_field"][1]["marker"] = True
        self.assertEqual(list(self.db.collection.find()), [expected_document])

        self.db.collection.update({"int_field": 1, "list_field.str_field": "a"},
                                  {"$set": {"list_field.$.marker": True}})

        self.db.collection.update({"int_field": 1, "list_field.str_field": "c"},
                                  {"$set": {"list_field.$.marker": True}})

        expected_document["list_field"][0]["marker"] = True
        expected_document["list_field"][2]["marker"] = True
        self.assertEqual(list(self.db.collection.find()), [expected_document])

    def test__set_replace_subdocument(self):
        base_document = {
            "int_field": 1,
            "list_field": [
                {"str_field": "a"},
                {"str_field": "b", "int_field": 1},
                {"str_field": "c"}
            ]}
        new_subdoc = {"str_field": "x"}
        self.db.collection.insert(base_document)
        self.db.collection.update(
            {"int_field": 1},
            {"$set": {"list_field.1": new_subdoc}})

        self.db.collection.update(
            {"int_field": 1, "list_field.2.str_field": "c"},
            {"$set": {"list_field.2": new_subdoc}})

        expected_document = copy.deepcopy(base_document)
        expected_document["list_field"][1] = new_subdoc
        expected_document["list_field"][2] = new_subdoc

        self.assertEqual(list(self.db.collection.find()), [expected_document])

    def test__set_replace_subdocument_positional_operator(self):
        base_document = {
            "int_field": 1,
            "list_field": [
                {"str_field": "a"},
                {"str_field": "b", "int_field": 1},
                {"str_field": "c"}
            ]}
        new_subdoc = {"str_field": "x"}
        self.db.collection.insert(base_document)
        self.db.collection.update(
            {"int_field": 1, "list_field.str_field": "b"},
            {"$set": {"list_field.$": new_subdoc}})

        expected_document = copy.deepcopy(base_document)
        expected_document["list_field"][1] = new_subdoc

        self.assertEqual(list(self.db.collection.find()), [expected_document])

    @skipIf(not _HAVE_PYMONGO, "pymongo not installed")
    def test__find_and_modify_with_sort(self):
        self.db.collection.insert({"time_check": float(time.time())})
        self.db.collection.insert({"time_check": float(time.time())})
        self.db.collection.insert({"time_check": float(time.time())})

        start_check_time = float(time.time())
        self.db.collection.find_and_modify(
            {"time_check": {'$lt': start_check_time}},
            {"$set": {"time_check": float(time.time()), "checked": True}},
            sort=[("time_check", pymongo.ASCENDING)])
        sorted_records = sorted(list(self.db.collection.find()), key=lambda x: x["time_check"])
        self.assertEqual(sorted_records[-1]["checked"], True)

        self.db.collection.find_and_modify(
            {"time_check": {'$lt': start_check_time}},
            {"$set": {"time_check": float(time.time()), "checked": True}},
            sort=[("time_check", pymongo.ASCENDING)])

        self.db.collection.find_and_modify(
            {"time_check": {'$lt': start_check_time}},
            {"$set": {"time_check": float(time.time()), "checked": True}},
            sort=[("time_check", pymongo.ASCENDING)])

        expected = list(filter(lambda x: "checked" in x, list(self.db.collection.find())))
        self.assertEqual(self.db.collection.find().count(), len(expected))
        self.assertEqual(
            list(self.db.collection.find({"checked": True})), list(self.db.collection.find()))

    def test__cursor_sort_kept_after_clone(self):
        self.db.collection.insert({"time_check": float(time.time())})
        self.db.collection.insert({"time_check": float(time.time())})
        self.db.collection.insert({"time_check": float(time.time())})

        cursor = self.db.collection.find({}, sort=[('time_check', -1)])
        cursor2 = cursor.clone()
        cursor3 = self.db.collection.find({})
        cursor3.sort([('time_check', -1)])
        cursor4 = cursor3.clone()
        cursor_result = list(cursor)
        cursor2_result = list(cursor2)
        cursor3_result = list(cursor3)
        cursor4_result = list(cursor4)
        self.assertEqual(cursor2_result, cursor_result)
        self.assertEqual(cursor3_result, cursor_result)
        self.assertEqual(cursor4_result, cursor_result)

    def test__avoid_change_data_after_set(self):
        test_data = {"test": ["test_data"]}
        self.db.collection.insert({"_id": 1})
        self.db.collection.update({"_id": 1}, {"$set": test_data})

        self.db.collection.update(
            {"_id": 1}, {"$addToSet": {"test": "another_one"}})
        data_in_db = self.db.collection.find_one({"_id": 1})
        self.assertNotEqual(data_in_db["test"], test_data["test"])
        self.assertEqual(len(test_data["test"]), 1)
        self.assertEqual(len(data_in_db["test"]), 2)

    def test__filter_with_ne(self):
        self.db.collection.insert({"_id": 1, "test_list": [{"data": "val"}]})
        data_in_db = self.db.collection.find(
            {"test_list.marker_field": {"$ne": True}})
        self.assertEqual(
            list(data_in_db), [{"_id": 1, "test_list": [{"data": "val"}]}])

    def test__find_and_project_3_level_deep_nested_field(self):
        self.db.collection.insert({"_id": 1, "a": {"b": {"c": 2}}})
        data_in_db = self.db.collection.find(projection=['a.b.c'])
        self.assertEqual(
            list(data_in_db), [{"_id": 1, "a": {"b": {"c": 2}}}])

    def test_find_project_in_array(self):
        self.db.collection.insert(
            {'_id': 1, "list": [{"index": 1, "name": "name1"}, {"index": 2, "name": "name2"}]})
        actual = self.db.collection.find(projection=['list.index'])
        expect = [{'_id': 1, 'list': [{"index": 1}, {"index": 2}]}]
        self.assertEqual(expect, list(actual))

    def test__with_options(self):
        self.db.collection.with_options(read_preference=None)

    def test__update_current_date(self):
        for type_specification in [True, {'$type': 'date'}]:
            self.db.collection.update_one(
                {}, {'$currentDate': {'updated_at': type_specification}}, upsert=True)
            self.assertIsInstance(
                self.db.collection.find_one({})['updated_at'], datetime)

    def test__mix_tz_naive_aware(self):
        class TZ(tzinfo):
            def fromutc(self, dt):
                return dt + self.utcoffset()

            def tzname(self, *args, **kwargs):
                return '<dummy UTC+2>'

            def utcoffset(self, dt):
                return timedelta(seconds=2 * 3600)
        utc2tz = TZ()
        naive = datetime(1999, 12, 31, 22)
        aware = datetime(2000, 1, 1, tzinfo=utc2tz)
        self.db.collection.insert({'date_aware': aware, 'date_naive': naive})
        self.assert_document_count(1)
        # Given both date are equivalent, we can mix them
        self.db.collection.update_one(
            {'date_aware': naive, 'date_naive': aware},
            {'$set': {'new_aware': aware, 'new_naive': naive}},
            upsert=True
        )
        self.assert_document_count(1)
        self.db.collection.find_one({'new_aware': naive, 'new_naive': aware})
        self.db.collection.delete_one({'new_aware': naive, 'new_naive': aware})
        self.assert_document_count(0)

    # should be removed once Timestamp supported or implemented
    def test__current_date_timestamp_is_not_supported_yet(self):
        with self.assertRaises(NotImplementedError):
            self.db.collection.update_one(
                {}, {'$currentDate': {'updated_at': {'$type': 'timestamp'}}}, upsert=True)

    def test__rename_collection(self):
        self.db.collection.insert({"_id": 1, "test_list": [{"data": "val"}]})
        coll = self.db.collection

        coll.rename("other_name")

        self.assertEqual("other_name", coll.name)
        self.assertEqual(
            set(["other_name"]), set(self.db.collection_names(False)))
        self.assertEqual(coll, self.db.other_name)
        data_in_db = coll.find()
        self.assertEqual(
            [({"_id": 1, "test_list": [{"data": "val"}]})], list(data_in_db))

    def test__rename_collectiont_to_bad_names(self):
        coll = self.db.create_collection("a")
        self.assertRaises(TypeError, coll.rename, ["a"])
        self.assertRaises(mongomock.InvalidName, coll.rename, ".a")
        self.assertRaises(mongomock.InvalidName, coll.rename, "$a")

    def test__rename_collection_already_exists(self):
        coll = self.db.create_collection("a")
        self.db.create_collection("c")
        self.assertRaises(mongomock.OperationFailure, coll.rename, "c")

    def test__rename_collection_drop_target(self):
        coll = self.db.create_collection("a")
        self.db.create_collection("c")
        coll.rename("c", dropTarget=True)
        self.assertEqual(set(["c"]), set(self.db.collection_names(False)))

    def test__cursor_rewind(self):
        coll = self.db.create_collection('a')
        coll.insert({'a': 1})
        coll.insert({'a': 2})
        coll.insert({'a': 3})

        curs = coll.find().sort('a')
        self.assertEqual(next(curs)['a'], 1)
        self.assertEqual(next(curs)['a'], 2)
        curs.rewind()
        self.assertEqual(next(curs)['a'], 1)
        self.assertEqual(next(curs)['a'], 2)

    @skipIf(not _HAVE_PYMONGO, "pymongo not installed")
    def test__bulk_write_insert_one(self):
        operations = [pymongo.InsertOne({'a': 1, 'b': 2})]
        result = self.db.collection.bulk_write(operations)

        self.assert_document_count(1)
        doc = next(self.db.collection.find({}))
        self.assert_document_stored(doc['_id'], {'a': 1, 'b': 2})
        self.assertIsInstance(result, mongomock.results.BulkWriteResult)
        self.assertEqual(result.bulk_api_result, {
            'nModified': 0, 'nUpserted': 0, 'nMatched': 0,
            'writeErrors': [], 'upserted': [], 'writeConcernErrors': [],
            'nRemoved': 0, 'nInserted': 1})

    @skipIf(not _HAVE_PYMONGO, "pymongo not installed")
    def test__bulk_write_update_one(self):
        # Upsert == False
        self.db.collection.insert_one({'a': 1})
        operations = [pymongo.UpdateOne({'a': 1}, {"$set": {'a': 2}})]
        result = self.db.collection.bulk_write(operations)

        docs = list(self.db.collection.find({'a': 2}))
        self.assertEqual(len(docs), 1)
        self.assertIsInstance(result, mongomock.results.BulkWriteResult)
        self.assertEqual(result.bulk_api_result, {
            'nModified': 1, 'nUpserted': 0, 'nMatched': 1,
            'writeErrors': [], 'upserted': [], 'writeConcernErrors': [],
            'nRemoved': 0, 'nInserted': 0})

        # Upsert == True
        operations = [pymongo.UpdateOne({'a': 1}, {"$set": {'a': 3}}, upsert=True)]
        result = self.db.collection.bulk_write(operations)

        docs = list(self.db.collection.find({'a': 3}))
        self.assertEqual(len(docs), 1)
        self.assertIsInstance(result, mongomock.results.BulkWriteResult)
        self.assertEqual(result.bulk_api_result, {
            'nModified': 0, 'nUpserted': 1, 'nMatched': 0,
            'writeErrors': [], 'writeConcernErrors': [],
            'upserted': [{'_id': docs[0]['_id'], 'index': 0}],
            'nRemoved': 0, 'nInserted': 0})

    @skipIf(not _HAVE_PYMONGO, "pymongo not installed")
    def test__bulk_write_update_many(self):
        # Upsert == False
        self.db.collection.insert_one({'a': 1, 'b': 1})
        self.db.collection.insert_one({'a': 1, 'b': 0})
        operations = [pymongo.UpdateMany({'a': 1}, {"$set": {'b': 2}})]
        result = self.db.collection.bulk_write(operations)

        docs = list(self.db.collection.find({'b': 2}))
        self.assertEqual(len(docs), 2)
        self.assertIsInstance(result, mongomock.results.BulkWriteResult)
        self.assertEqual(result.bulk_api_result, {
            'nModified': 2, 'nUpserted': 0, 'nMatched': 2,
            'writeErrors': [], 'upserted': [], 'writeConcernErrors': [],
            'nRemoved': 0, 'nInserted': 0})

        # Upsert == True
        operations = [pymongo.UpdateMany({'a': 2}, {"$set": {'a': 3}}, upsert=True)]
        result = self.db.collection.bulk_write(operations)

        docs = list(self.db.collection.find({'a': 3}))
        self.assertEqual(len(docs), 1)
        self.assertIsInstance(result, mongomock.results.BulkWriteResult)
        self.assertEqual(result.bulk_api_result, {
            'nModified': 0, 'nUpserted': 1, 'nMatched': 0,
            'writeErrors': [], 'writeConcernErrors': [],
            'upserted': [{'_id': docs[0]['_id'], 'index': 0}],
            'nRemoved': 0, 'nInserted': 0})

    @skipIf(not _HAVE_PYMONGO, "pymongo not installed")
    def test__bulk_write_replace_one(self):
        # Upsert == False
        self.db.collection.insert_one({'a': 1, 'b': 0})
        operations = [pymongo.ReplaceOne({'a': 1}, {'a': 2})]
        result = self.db.collection.bulk_write(operations)

        docs = list(self.db.collection.find({'a': 2}))
        self.assertEqual(len(docs), 1)
        doc = docs[0]
        doc_id = doc['_id']
        self.assertEqual(doc, {'_id': doc_id, 'a': 2})
        self.assertEqual(result.bulk_api_result, {
            'nModified': 1, 'nUpserted': 0, 'nMatched': 1,
            'writeErrors': [], 'upserted': [], 'writeConcernErrors': [],
            'nRemoved': 0, 'nInserted': 0})

        # Upsert == True
        operations = [pymongo.ReplaceOne({'a': 1}, {'a': 3}, upsert=True)]
        result = self.db.collection.bulk_write(operations)

        docs = list(self.db.collection.find({'a': 3}))
        self.assertEqual(len(docs), 1)
        self.assertIsInstance(result, mongomock.results.BulkWriteResult)
        self.assertEqual(result.bulk_api_result, {
            'nModified': 0, 'nUpserted': 1, 'nMatched': 0,
            'writeErrors': [], 'writeConcernErrors': [],
            'upserted': [{'_id': docs[0]['_id'], 'index': 0}],
            'nRemoved': 0, 'nInserted': 0})

    @skipIf(not _HAVE_PYMONGO, "pymongo not installed")
    def test__bulk_write_delete_one(self):
        self.db.collection.insert_one({'a': 1})
        operations = [pymongo.DeleteOne({'a': 1})]
        result = self.db.collection.bulk_write(operations)

        docs = list(self.db.collection.find({}))
        self.assertEqual(len(docs), 0)
        self.assertIsInstance(result, mongomock.results.BulkWriteResult)
        self.assertEqual(result.bulk_api_result, {
            'nModified': 0, 'nUpserted': 0, 'nMatched': 0,
            'writeErrors': [], 'upserted': [], 'writeConcernErrors': [],
            'nRemoved': 1, 'nInserted': 0})

    @skipIf(not _HAVE_PYMONGO, "pymongo not installed")
    def test__bulk_write_delete_many(self):
        self.db.collection.insert_one({'a': 1})
        self.db.collection.insert_one({'a': 1})
        operations = [pymongo.DeleteMany({'a': 1})]
        result = self.db.collection.bulk_write(operations)

        docs = list(self.db.collection.find({}))
        self.assertEqual(len(docs), 0)
        self.assertIsInstance(result, mongomock.results.BulkWriteResult)
        self.assertEqual(result.bulk_api_result, {
            'nModified': 0, 'nUpserted': 0, 'nMatched': 0,
            'writeErrors': [], 'upserted': [], 'writeConcernErrors': [],
            'nRemoved': 2, 'nInserted': 0})

    def test_find_with_comment(self):
        self.db.collection.insert_one({'_id': 1})
        actual = list(self.db.collection.find({'_id': 1, '$comment': 'test'}))
        self.assertEqual([{'_id': 1}], actual)

    def test__aggregate_project_array_size(self):
        self.db.collection.insert_one({'_id': 1, 'arr': [2, 3]})
        actual = self.db.collection.aggregate([
            {'$match': {'_id': 1}},
            {
                '$project': {
                    '_id': False,
                    'a': {
                        '$size': '$arr'
                    }
                }
            }
        ])
        self.assertEqual([{'a': 2}], list(actual))

    def test__aggregate_project_array_size_if_null(self):
        self.db.collection.insert_one({'_id': 1, 'arr': [2, 3]})
        self.db.collection.insert_one({'_id': 2})
        self.db.collection.insert_one({'_id': 3, 'arr': None})
        actual = self.db.collection.aggregate([
            {},
            {
                '$project': {
                    '_id': False,
                    'a': {
                        '$size': {'$ifNull': ['$arr', []]}
                    }
                }
            }
        ])
        self.assertEqual([{'a': 2}, {'a': 0}, {'a': 0}], list(actual))

    def test__aggregate_project_if_null(self):
        self.db.collection.insert_one({'_id': 1, 'elem_a': '<present_a>'})
        actual = self.db.collection.aggregate([
            {'$match': {'_id': 1}},
            {
                '$project': {
                    '_id': False,
                    'a': {'$ifNull': ['$elem_a', '<missing_a>']},
                    'b': {'$ifNull': ['$elem_b', '<missing_b>']}
                }
            }
        ])
        self.assertEqual([{'a': '<present_a>', 'b': '<missing_b>'}], list(actual))

    def test__aggregate_project_array_element_at(self):
        self.db.collection.insert_one({'_id': 1, 'arr': [2, 3]})
        actual = self.db.collection.aggregate([
            {'$match': {'_id': 1}},
            {
                '$project': {
                    '_id': False,
                    'a': {
                        '$arrayElemAt': ['$arr', 1]
                    }
                }
            }
        ])
        self.assertEqual([{'a': 3}], list(actual))

    def test__aggregate_project_rename__id(self):
        self.db.collection.insert_one({'_id': 1, 'arr': [2, 3]})
        actual = self.db.collection.aggregate([
            {'$match': {'_id': 1}},
            {
                '$project': {
                    '_id': False,
                    'rename_id': '$_id',
                    'a': {
                        '$arrayElemAt': ['$arr', 1]
                    }
                }
            }
        ])
        self.assertEqual([{'a': 3, 'rename_id': 1}],
                         list(actual))

    def test__aggregate_project_rename_dot_fields(self):
        self.db.collection.insert_one({'_id': 1, 'arr': {'a': 2, 'b': 3}})
        actual = self.db.collection.aggregate([
            {'$match': {'_id': 1}},
            {
                '$project': {
                    '_id': False,
                    'rename_dot': '$arr.a'
                }
            }
        ])
        self.assertEqual([{'rename_dot': 2}],
                         list(actual))

    def test__aggregate_project_missing_fields(self):
        self.db.collection.insert_one({'_id': 1, 'arr': {'a': 2, 'b': 3}})
        actual = self.db.collection.aggregate([
            {'$match': {'_id': 1}},
            {
                '$project': {
                    '_id': False,
                    'rename_dot': '$arr.c'
                }
            }
        ])
        self.assertEqual([{}],
                         list(actual))

    def test__aggregate_project_out(self):
        self.db.collection.insert_one({'_id': 1, 'arr': {'a': 2, 'b': 3}})
        self.db.collection.insert_one({'_id': 2, 'arr': {'a': 4, 'b': 5}})
        old_actual = self.db.collection.aggregate([
            {'$match': {'_id': 1}},
            {
                '$project': {
                    'rename_dot': '$arr.a'
                }
            },
            {'$out': 'new_collection'}
        ])
        new_collection = self.db.get_collection('new_collection')
        new_actual = list(new_collection.find())
        expect = [{'_id': 1, 'rename_dot': 2}]

        self.assertEqual(expect, new_actual)
        self.assertEqual(expect, list(old_actual))

    def test__find_type_array(self):
        self.db.collection.insert_one({'_id': 1, 'arr': [1, 2]})
        self.db.collection.insert_one({'_id': 2, 'arr': {'a': 4, 'b': 5}})
        actual = self.db.collection.find(
            {'arr': {'$type': 'array'}})
        expect = [{'_id': 1, 'arr': [1, 2]}]

        self.assertEqual(expect, list(actual))

    def test__find_type_object(self):
        self.db.collection.insert_one({'_id': 1, 'arr': [1, 2]})
        self.db.collection.insert_one({'_id': 2, 'arr': {'a': 4, 'b': 5}})
        actual = self.db.collection.find(
            {'arr': {'$type': 'object'}})
        expect = [{'_id': 2, 'arr': {'a': 4, 'b': 5}}]

        self.assertEqual(expect, list(actual))

    def test__find_eq_none(self):
        self.db.collection.insert_one({'_id': 1, 'arr': None})
        self.db.collection.insert_one({'_id': 2})
        actual = self.db.collection.find(
            {'arr': {'$eq': None}},
            projection=['_id']
        )
        expect = [{'_id': 1}, {'_id': 2}]

        self.assertEqual(expect, list(actual))

    def test__unwind_no_prefix(self):
        self.db.collection.insert_one({'_id': 1, 'arr': [1, 2]})
        with self.assertRaises(ValueError) as err:
            self.db.collection.aggregate([
                {'$unwind': 'arr'}
            ])
        self.assertEqual(
            "$unwind failed: exception: field path references must be prefixed with a '$' 'arr'",
            str(err.exception))

    def test__aggregate_project_out_replace(self):
        self.db.collection.insert_one({'_id': 1, 'arr': {'a': 2, 'b': 3}})
        self.db.collection.insert_one({'_id': 2, 'arr': {'a': 4, 'b': 5}})
        new_collection = self.db.get_collection('new_collection')
        new_collection.insert({'_id': 3})
        self.db.collection.aggregate([
            {'$match': {'_id': 1}},
            {
                '$project': {
                    'rename_dot': '$arr.a'
                }
            },
            {'$out': 'new_collection'}
        ])
        actual = list(new_collection.find())
        expect = [{'_id': 1, 'rename_dot': 2}]

        self.assertEqual(expect, actual)

    def test__all_elemmatch(self):
        self.db.collection.insert([
            {
                "_id": 5,
                "code": "xyz",
                "tags": ["school", "book", "bag", "headphone", "appliance"],
                "qty": [
                    {"size": "S", "num": 10, "color": "blue"},
                    {"size": "M", "num": 45, "color": "blue"},
                    {"size": "L", "num": 100, "color": "green"},
                ],
            },
            {
                "_id": 6,
                "code": "abc",
                "tags": ["appliance", "school", "book"],
                "qty": [
                    {"size": "6", "num": 100, "color": "green"},
                    {"size": "6", "num": 50, "color": "blue"},
                    {"size": "8", "num": 100, "color": "brown"},
                ],
            },
            {
                "_id": 7,
                "code": "efg",
                "tags": ["school", "book"],
                "qty": [
                    {"size": "S", "num": 10, "color": "blue"},
                    {"size": "M", "num": 100, "color": "blue"},
                    {"size": "L", "num": 100, "color": "green"},
                ],
            },
            {
                "_id": 8,
                "code": "ijk",
                "tags": ["electronics", "school"],
                "qty": [
                    {"size": "M", "num": 100, "color": "green"},
                ],
            },
        ])
        filters = {
            "qty": {
                "$all": [
                    {"$elemMatch": {"size": "M", "num": {"$gt": 50}}},
                    {"$elemMatch": {"num": 100, "color": "green"}},
                ],
            },
        }
        results = self.db.collection.find(filters)
        self.assertEqual([doc["_id"] for doc in results], [7, 8])

    def test_insert_many_bulk_write_error(self):
        collection = self.db.collection
        with self.assertRaises(mongomock.BulkWriteError) as cm:
            collection.insert_many([
                {'_id': 1},
                {'_id': 1}
            ])
        self.assertEqual(str(cm.exception), 'batch op errors occurred')

    @skipIf(not _HAVE_PYMONGO, "pymongo not installed")
    def test_insert_bson_validation(self):
        collection = self.db.collection
        with self.assertRaises(InvalidDocument) as cm:
            collection.insert({"a": {"b"}})
        if IS_PYPY:
            expect = "cannot convert value of type <type 'set'> to bson"
        elif six.PY2:
            expect = "Cannot encode object: set(['b'])"
        else:
            expect = "Cannot encode object: {'b'}"
        self.assertEqual(str(cm.exception), expect)

    @skipIf(not _HAVE_PYMONGO, "pymongo not installed")
    def test_insert_bson_invalid_encode_type(self):
        collection = self.db.collection
        with self.assertRaises(InvalidDocument) as cm:
            collection.insert({"$foo": "bar"})
        self.assertEqual(str(cm.exception), "key '$foo' must not start with '$'")

    def test_aggregate_unwind_push_first(self):
        collection = self.db.collection
        collection.insert_many(
            [
                {
                    '_id': 1111,
                    'a': [
                        {
                            'class': '03',
                            'a': [
                                {
                                    'b': '030502',
                                    'weight': 100.0
                                },
                                {
                                    'b': '030207',
                                    'weight': 100.0
                                }
                            ]
                        }
                    ],
                    'id': 'ooo',
                    'update_time': 1111
                },
                {
                    '_id': 22222,
                    'a': [
                        {
                            'class': '03',
                            'a': [
                                {
                                    'b': '030502',
                                    'weight': 99.0
                                },
                                {
                                    'b': '0302071',
                                    'weight': 100.0
                                }
                            ]
                        }
                    ],
                    'id': 'ooo',
                    'update_time': 1222
                }
            ]
        )
        actual = collection.aggregate(
            [
                {'$sort': {'update_time': -1}},
                {'$match': {'a': {'$ne': None}}},
                {
                    '$group': {
                        '_id': '$id',
                        'update_time': {'$first': '$update_time'},
                        'a': {'$first': '$a'}
                    }
                },
                {'$unwind': '$a'},
                {'$unwind': '$a.a'},
                {
                    '$group': {
                        '_id': '$_id',
                        'update_time': {'$first': '$update_time'},
                        'a': {
                            '$push': {
                                'b': '$a.a.b',
                                'weight': '$a.a.weight'
                            }
                        }
                    }
                },
                {'$out': 'ooo'}
            ],
            allowDiskUse=True)
        expect = [
            {
                'update_time': 1222,
                'a': [
                    {'weight': 99.0, 'b': '030502'},
                    {'weight': 100.0, 'b': '0302071'}],
                '_id': 'ooo'
            }]
        self.assertEqual(expect, list(actual))<|MERGE_RESOLUTION|>--- conflicted
+++ resolved
@@ -369,7 +369,6 @@
         with self.assertRaises(ValueError):  # this is also what pymongo raises
             self.db.collection.find_and_modify({"a": 2}, {"a": 3}, remove=True)
 
-<<<<<<< HEAD
     def test__find_one_and_update_doc_with_zero_ids(self):
         ret = self.db.col_a.find_one_and_update(
             {"_id": 0}, {"$inc": {"counter": 1}},
@@ -388,11 +387,10 @@
             {"_id": 0}, {"$inc": {"counter": 1}},
             upsert=True, return_document=ReturnDocument.BEFORE)
         self.assertEqual(ret, {'_id': 0, 'counter': 1})
-=======
+
     def test__find_and_modify_no_projection_kwarg(self):
         with self.assertRaises(TypeError):  # unlike pymongo, we warn about this
             self.db.collection.find_and_modify({"a": 2}, {"a": 3}, projection=['a'])
->>>>>>> bf52dffe
 
     def test__find_one_and_delete(self):
         documents = [
